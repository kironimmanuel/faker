var Faker = require('../index');

// backword-compatibility
exports.randomNumber = function (range) {
    return Faker.random.number(range);
};

// backword-compatibility
exports.randomize = function (array) {
    return Faker.random.array_element(array);
};

// slugifies string
exports.slugify = function (string) {
    return string.replace(/ /g, '-').replace(/[^\w\.\-]+/g, '');
};

// parses string for a symbol and replace it with a random number from 1-10
exports.replaceSymbolWithNumber = function (string, symbol) {
    // default symbol is '#'
    if (symbol === undefined) {
        symbol = '#';
    }

    var str = '';
    for (var i = 0; i < string.length; i++) {
        if (string[i] == symbol) {
            str += Math.floor(Math.random() * 10);
        } else {
            str += string[i];
        }
    }
    return str;
};

// takes an array and returns it randomized
exports.shuffle = function (o) {
    for (var j, x, i = o.length; i; j = parseInt(Math.random() * i, 10), x = o[--i], o[i] = o[j], o[j] = x);
    return o;
};

exports.createCard = function () {
    return {
        "name": Faker.Name.findName(),
        "username": Faker.Internet.userName(),
        "email": Faker.Internet.email(),
        "address": {
            "streetA": Faker.Address.streetName(),
            "streetB": Faker.Address.streetAddress(),
            "streetC": Faker.Address.streetAddress(true),
            "streetD": Faker.Address.secondaryAddress(),
            "city": Faker.Address.city(),
            "ukCounty": Faker.Address.ukCounty(),
            "ukCountry": Faker.Address.ukCountry(),
            "zipcode": Faker.Address.zipCode(),
            "geo": {
                "lat": Faker.Address.latitude(),
                "lng": Faker.Address.longitude()
            }
        },
        "phone": Faker.PhoneNumber.phoneNumber(),
        "website": Faker.Internet.domainName(),
        "company": {
            "name": Faker.Company.companyName(),
            "catchPhrase": Faker.Company.catchPhrase(),
            "bs": Faker.Company.bs()
        },
        "posts": [
            {
                "words": Faker.Lorem.words(),
                "sentence": Faker.Lorem.sentence(),
                "sentences": Faker.Lorem.sentences(),
                "paragraph": Faker.Lorem.paragraph()
            },
            {
                "words": Faker.Lorem.words(),
                "sentence": Faker.Lorem.sentence(),
                "sentences": Faker.Lorem.sentences(),
                "paragraph": Faker.Lorem.paragraph()
            },
            {
                "words": Faker.Lorem.words(),
                "sentence": Faker.Lorem.sentence(),
                "sentences": Faker.Lorem.sentences(),
                "paragraph": Faker.Lorem.paragraph()
            }
        ]
    };
};


exports.userCard = function () {
    return {
        "name": Faker.Name.findName(),
        "username": Faker.Internet.userName(),
        "email": Faker.Internet.email(),
        "address": {
            "street": Faker.Address.streetName(true),
            "suite": Faker.Address.secondaryAddress(),
            "city": Faker.Address.city(),
            "zipcode": Faker.Address.zipCode(),
            "geo": {
                "lat": Faker.Address.latitude(),
                "lng": Faker.Address.longitude()
            }
        },
        "phone": Faker.PhoneNumber.phoneNumber(),
        "website": Faker.Internet.domainName(),
        "company": {
            "name": Faker.Company.companyName(),
            "catchPhrase": Faker.Company.catchPhrase(),
            "bs": Faker.Company.bs()
        }
    };
};

exports.createTransaction = function(){
  
  return {
    "amount" : Faker.Finance.amount(),
    "date" : new Date(2012, 1, 2),  //TODO: add a ranged date method
    "business": Faker.Company.companyName(),
    "name": [Faker.Finance.accountName(), Faker.Finance.mask()].join(' '),
    "type" : exports.randomize(Faker.definitions.transaction_type()),
    "account" : Faker.Finance.account()
  }; 
};

/*
String.prototype.capitalize = function () { //v1.0
    return this.replace(/\w+/g, function (a) {
        return a.charAt(0).toUpperCase() + a.substr(1).toLowerCase();
    });
};
<<<<<<< HEAD

=======
*/
>>>>>>> 1bd1d73d
<|MERGE_RESOLUTION|>--- conflicted
+++ resolved
@@ -132,8 +132,4 @@
         return a.charAt(0).toUpperCase() + a.substr(1).toLowerCase();
     });
 };
-<<<<<<< HEAD
-
-=======
 */
->>>>>>> 1bd1d73d
